/*
** EPITECH PROJECT, 2025
** RTypeClient
** File description:
** EntityManager.cpp
*/

#include "EntityManager.hpp"
#include <algorithm>
#include <iostream>

CLIENT::GameEntity::GameEntity()
    : entityId(0),
      active(false),
      scale(1.0f),
      scrollSpeed(0.0f),
      looping(false),
<<<<<<< HEAD
      isParallax(false),
=======
>>>>>>> df7321d3
      currentSpritePath("") {}

CLIENT::EntityManager::EntityManager()
    : _nextLocalId(10000) {}

uint32_t CLIENT::EntityManager::createLocalEntity() {
    uint32_t id = _nextLocalId++;
    GameEntity& entity = _entities[id];
    entity.entityId = id;
    entity.active = true;
    entity.isParallax = false;
    
    return id;
}

<<<<<<< HEAD
uint32_t CLIENT::EntityManager::createParallaxEntity() {
    uint32_t id = _nextLocalId++;
    GameEntity& entity = _entities[id];
    entity.entityId = id;
    entity.active = true;
    entity.isParallax = true;
    
    return id;
}

void CLIENT::EntityManager::createSimpleEntity(uint32_t serverId) {
=======
void CLIENT::EntityManager::createServerEntity(uint32_t serverId, EntityType type, RenderLayer layer) {
>>>>>>> df7321d3
    auto it = _entities.find(serverId);
    if (it != _entities.end()) {
        std::cout << "[EntityManager] Entity " << serverId << " already exists, reusing\n";
        it->second.active = true;
        return;
    }
    
    GameEntity& entity = _entities[serverId];
    entity.entityId = serverId;
    entity.active = true;
    entity.isParallax = false;
}

CLIENT::GameEntity* CLIENT::EntityManager::getEntity(uint32_t id) {
    auto it = _entities.find(id);
    return (it != _entities.end()) ? &it->second : nullptr;
}

void CLIENT::EntityManager::removeEntity(uint32_t id) {
    auto it = _entities.find(id);
    if (it != _entities.end()) {
        _entities.erase(it);
    }
}

void CLIENT::EntityManager::deactivateEntitiesNotInSet(const std::set<uint8_t>& activeIds) {
    for (auto& [id, entity] : _entities) {
        if (id >= 10000) continue;
        
        if (entity.isParallax) continue;
        
        if (activeIds.find(static_cast<uint8_t>(id)) == activeIds.end()) {
            if (entity.active) {
                std::cout << "[EntityManager] Deactivating entity " 
                          << id << " (not in snapshot)\n";
                entity.active = false;
                entity.currentSpritePath = "";
                entity.sprite.reset();
            }
        }
    }
}

void CLIENT::EntityManager::cleanupInactiveEntities() {
    std::vector<uint32_t> toRemove;
    
    for (auto& [id, entity] : _entities) {
        if (id < 10000 && !entity.active && !entity.isParallax) {
            toRemove.push_back(id);
        }
    }
    
    for (uint32_t id : toRemove) {
        removeEntity(id);
    }
}

void CLIENT::EntityManager::deactivateEntitiesNotInSet(const std::set<uint8_t>& activeIds) {
    for (auto& [id, entity] : _entities) {
        if (id >= 10000) continue;
        
        if (activeIds.find(static_cast<uint8_t>(id)) == activeIds.end()) {
            if (entity.active) {
                std::cout << "[EntityManager] Deactivating entity " 
                          << id << " (not in snapshot)\n";
                entity.active = false;
                entity.currentSpritePath = "";
                entity.sprite.reset();
            }
        }
    }
}

void CLIENT::EntityManager::cleanupInactiveEntities() {
    std::vector<uint32_t> toRemove;
    
    for (auto& [id, entity] : _entities) {
        if (id < 10000 && !entity.active) {
            toRemove.push_back(id);
        }
    }
    
    for (uint32_t id : toRemove) {
        std::cout << "[EntityManager] Removing inactive entity " << id << "\n";
        removeEntity(id);
    }
}

void CLIENT::EntityManager::update(float deltaTime) {
    for (auto& [id, entity] : _entities) {
        if (!entity.active || !entity.sprite.has_value()) continue;
        
        if (entity.isParallax) {
            continue;
        }
        
        entity.position.x += entity.velocity.x * deltaTime;
        entity.position.y += entity.velocity.y * deltaTime;
        
        if (entity.interpolationDuration > 0.0f && 
            entity.interpolationTime < entity.interpolationDuration) {
            entity.interpolationTime += deltaTime;
            float alpha = entity.interpolationTime / entity.interpolationDuration;
            alpha = std::min(1.0f, std::max(0.0f, alpha));
            
            entity.position.x = entity.position.x + 
                (entity.targetPosition.x - entity.position.x) * alpha;
            entity.position.y = entity.position.y + 
                (entity.targetPosition.y - entity.position.y) * alpha;
        } else if (entity.interpolationDuration > 0.0f && 
                   entity.interpolationTime >= entity.interpolationDuration) {
            entity.position = entity.targetPosition;
        }

        if (entity.looping) {
            auto bounds = entity.sprite->getGlobalBounds();

            if (entity.position.x + bounds.size.x < 0) {
                entity.position.x = WINDOW_WIDTH;
            }
            if (entity.position.y > WINDOW_HEIGHT) {
                entity.position.y = -bounds.size.y;
            }
        }

        entity.sprite->setPosition(entity.position);
    }
}

void CLIENT::EntityManager::render(sf::RenderWindow& window) {
    for (auto& [id, entity] : _entities) {
        if (entity.active && entity.sprite.has_value() && entity.isParallax) {
            window.draw(*entity.sprite);
        }
    }
    
    for (auto& [id, entity] : _entities) {
        if (entity.active && entity.sprite.has_value() && !entity.isParallax) {
            window.draw(*entity.sprite);
        }
    }
}

void CLIENT::EntityManager::clear() {
    _entities.clear();
}

size_t CLIENT::EntityManager::getEntityCount() const {
    return _entities.size();
}

size_t CLIENT::EntityManager::getActiveEntityCount() const {
    size_t count = 0;
    for (const auto& [id, entity] : _entities) {
        if (entity.active) count++;
    }
    return count;
<<<<<<< HEAD
}

std::vector<CLIENT::GameEntity*> CLIENT::EntityManager::getAllActiveEntities() {
    std::vector<GameEntity*> result;
    for (auto& [id, entity] : _entities) {
        if (entity.active) {
            result.push_back(&entity);
        }
    }
    return result;
}

std::vector<CLIENT::GameEntity*> CLIENT::EntityManager::getParallaxEntities() {
    std::vector<GameEntity*> result;
    for (auto& [id, entity] : _entities) {
        if (entity.active && entity.isParallax) {
            result.push_back(&entity);
        }
    }
    return result;
=======
>>>>>>> df7321d3
}<|MERGE_RESOLUTION|>--- conflicted
+++ resolved
@@ -15,10 +15,7 @@
       scale(1.0f),
       scrollSpeed(0.0f),
       looping(false),
-<<<<<<< HEAD
       isParallax(false),
-=======
->>>>>>> df7321d3
       currentSpritePath("") {}
 
 CLIENT::EntityManager::EntityManager()
@@ -34,7 +31,6 @@
     return id;
 }
 
-<<<<<<< HEAD
 uint32_t CLIENT::EntityManager::createParallaxEntity() {
     uint32_t id = _nextLocalId++;
     GameEntity& entity = _entities[id];
@@ -46,9 +42,6 @@
 }
 
 void CLIENT::EntityManager::createSimpleEntity(uint32_t serverId) {
-=======
-void CLIENT::EntityManager::createServerEntity(uint32_t serverId, EntityType type, RenderLayer layer) {
->>>>>>> df7321d3
     auto it = _entities.find(serverId);
     if (it != _entities.end()) {
         std::cout << "[EntityManager] Entity " << serverId << " already exists, reusing\n";
@@ -206,7 +199,6 @@
         if (entity.active) count++;
     }
     return count;
-<<<<<<< HEAD
 }
 
 std::vector<CLIENT::GameEntity*> CLIENT::EntityManager::getAllActiveEntities() {
@@ -227,6 +219,4 @@
         }
     }
     return result;
-=======
->>>>>>> df7321d3
 }