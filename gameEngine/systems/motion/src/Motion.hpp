--- conflicted
+++ resolved
@@ -153,13 +153,8 @@
             
             registry.each<Position, Velocity, Acceleration, Renderable>([dt](auto e, Position& pos, Velocity& vel, Acceleration& acc, Renderable& render) {
                 // Phase 1: Deceleration (75% reduction)
-<<<<<<< HEAD
                 vel.x = vel.x > 0 ? std::max(float(vel.x - (vel.x * 0.25)), float(0)) : std::min(float(vel.x - (vel.x * 0.25)), float(0));
                 vel.y = vel.y > 0 ? std::max(float(vel.y - (vel.y * 0.25)), float(0)) : std::min(float(vel.y - (vel.y * 0.25)), float(0));
-=======
-                vel.x = vel.x > 0 ? std::max(float(vel.x - (vel.x * 0.75)), float(0)) : std::min(float(vel.x - (vel.x * 0.75)), float(0));
-                vel.y = vel.y > 0 ? std::max(float(vel.y - (vel.y * 0.75)), float(0)) : std::min(float(vel.y - (vel.y * 0.75)), float(0));
->>>>>>> df7321d3
                 
                 // Phase 2: Acceleration (apply forces and clamp to speed limit)
                 vel.x = std::clamp(vel.x + acc.x, -vel.speedMax, vel.speedMax);
