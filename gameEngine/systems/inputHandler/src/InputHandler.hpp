#pragma once

#include <bitset>
#include <cstdint>
#include <vector>
#include "../../../ecs/Registry.hpp"
#include "../../../ecs/System.hpp"
#include "../../../components/health/src/Health.hpp"
#include "../../../components/damage/src/Damage.hpp"
#include "../../../components/position/src/Position.hpp"
#include "../../../components/velocity/src/Velocity.hpp"
#include "../../../components/acceleration/src/Acceleration.hpp"
#include "../../../components/inputControlled/src/InputControlled.hpp"
#include "../../../components/renderable/src/Renderable.hpp"
#include "../../../components/domain/src/Domain.hpp"
#include "../../../components/collider/src/Collider.hpp"

namespace GameEngine {
    /**
     * @class InputHandler
     * @brief System that processes player input and manages input-controlled entities.
     *
     * The InputHandler system translates input commands into entity behavior by:
     * 1. Reading input states from InputControlled components
     * 2. Updating entity acceleration based on directional inputs
     * 3. Creating projectiles when shoot input is detected
     *
     * This system is responsible for converting raw input into game mechanics,
     * serving as the bridge between player input and entity physics/behavior.
     *
     * @details
     * **Input Mapping:**
     * - Input 0: Move down (positive Y acceleration)
     * - Input 1: Move up (negative Y acceleration)
     * - Input 2: Move left (negative X acceleration)
     * - Input 3: Move right (positive X acceleration)
     * - Input 4: Shoot (creates projectile entity)
     *
     * **Projectile Creation:**
     * When input 4 (shoot) is detected, the system:
     * 1. Creates a new entity
     * 2. Attaches required components (Renderable, Health, Damage, etc.)
     * 3. Positions it at the player's current position
     * 4. Sets up physics (Velocity, Acceleration)
     * 5. Configures collision (Collider with bitset)
     * 6. Restricts movement within domain boundaries
     *
     * @note Multiple inputs can be processed in a single frame, allowing
     *       simultaneous movement and shooting.
     *
     * @requires
     * - InputControlled: Provides input commands
     * - Acceleration: Modified by input
     * - Renderable: Required for entity visibility (used for requirement checking)
     * - Position: Used when creating projectiles
     *
     * @see InputControlled
     * @see Acceleration
     * @see Position
     * @see Renderable
     * @see Collider
     * @see Domain
     */
    class InputHandler : public System<InputHandler> {
    public:
        /**
         * @brief Constructs the InputHandler and declares its component requirements.
         *
         * Registers that this system requires:
         * - InputControlled: Source of input commands
         * - Acceleration: Physical property to modify
         * - Renderable: Visible player entity indicator
         *
         * The system only activates when entities have all three components.
         *
         * @post System is ready to process input-controlled entities.
         */
        InputHandler() {
            requireComponents<GameEngine::InputControlled, GameEngine::Acceleration, GameEngine::Renderable>();
        }
        
        /**
         * @brief Processes input commands and updates entity behavior accordingly.
         *
         * For each entity with InputControlled and Acceleration components:
         * 1. Resets acceleration to zero
         * 2. Iterates through pending input commands
         * 3. Updates acceleration or spawns projectiles based on input type
         * 4. Clears input queue after processing
         *
         * @param registry Reference to the ECS Registry for entity management.
         * @param dt Delta time since last update in seconds (unused but required by interface).
         *
         * @details
         * **Input Processing:**
         * - Direction inputs (0-3) modify the Acceleration component
         * - Shoot input (4) creates a new projectile entity with full setup
         *
         * **Projectile Properties:**
         * - Position: Copied from player entity
         * - Velocity: (10.0, 10.0) pixels per second
         * - Acceleration: 10.0 (2D scalar)
         * - Health: 1 HP (destroyed on first collision)
         * - Damage: 1 damage per hit
         * - Renderable: 22.28x22.28 sprite from "assets/sprites/playerProjectiles.png"
         * - Collider: Bitset "01000000" (collision layer configuration)
         * - Domain: Restricted to (0, 0) to (1905, 1080) screen boundaries
         *
         * **Acceleration Values:**
         * - Directional movement: 5.0 units per second²
         * - Movement range: ±5.0 on X and Y axes
         *
         * @attention
         * - Acceleration is reset each frame, so movement inputs must be
         *   provided continuously to maintain motion.
         * - Multiple conflicting direction inputs in the same frame will
         *   overwrite each other (last input wins).
         *
         * @note Projectile spawn position is retrieved fresh each frame,
         *       allowing for dynamic player movement while shooting.
         *
         * @example
         * ```cpp
         * // Player presses UP and SHOOT simultaneously
         * // Result: acceleration.y = -5.0, projectile spawned at player pos
         * ```
         *
         * @see Registry::each
         * @see Registry::create
         * @see Registry::emplace
         * @see InputControlled
         * @see Acceleration
         */
        void onUpdate(Registry& registry, float dt) {
            updateCount++;
            registry.each<InputControlled, Acceleration>([dt, &registry](auto e, InputControlled& inputs, Acceleration& acceleration) {
                float accelerationValue = 5.0;
                GameEngine::Position playerPos;
                uint32_t shoot = -1;
                acceleration.x = 0;
                acceleration.y = 0;
<<<<<<< HEAD
                std::vector<vec2> rectPos;
=======
>>>>>>> df7321d3
                
                for (auto &it : inputs.inputs) {
                    switch (it) {
                        case 0:
                            /// @brief Move down
                            acceleration.y = accelerationValue;
                            break;
                        case 1:
                            /// @brief Move up
                            acceleration.y = -accelerationValue;
                            break;
                        case 2:
                            /// @brief Move left
                            acceleration.x = -accelerationValue;
                            break;
                        case 3:
                            /// @brief Move right
                            acceleration.x = accelerationValue;
                            break;
                        case 4:
                            /// @brief Shoot: Create projectile with full component setup
                            shoot = registry.create();
                            rectPos.clear();
                            rectPos.push_back(vec2{0.0F, 0.0F});
                            rectPos.push_back(vec2{19.0F, 0.0F});
                            rectPos.push_back(vec2{38.0F, 0.0F});
                            registry.emplace<GameEngine::Renderable>(shoot, 1920.0, 1080.0, "assets/sprites/playerProjectiles.png", rectPos, vec2{22.28f, 22.28f}, 50, true);
                            registry.emplace<GameEngine::Health>(shoot, 1, 1);
                            registry.emplace<GameEngine::Damage>(shoot, 1);
                            registry.emplace<GameEngine::Velocity>(shoot, 10.0, 10.0);
                            registry.emplace<GameEngine::Acceleration>(shoot, 10.0);
                            playerPos = registry.get<GameEngine::Position>(e);
                            registry.emplace<GameEngine::Position>(shoot, playerPos.pos.x, playerPos.pos.y);
                            registry.emplace<GameEngine::Collider>(shoot, vec2(0.0, 0.0), std::bitset<8>("01000000"), std::bitset<8>("00100000"), vec2(22.28, 22.28));
                            registry.emplace<GameEngine::Domain>(shoot, 0, 0, 1905.0, 1080.0);
                            break;
                        default:
                            break;
                    }
                }
            });
        }
        
        /**
         * @brief Counter tracking system execution calls.
         *
         * Increments each frame when onUpdate() is called. Useful for:
         * - Performance analysis
         * - Unit testing verification
         * - Debugging input processing
         *
         * @remarks Persists across frames; reset manually if needed for testing.
         */
        int updateCount = 0;
    };
}<|MERGE_RESOLUTION|>--- conflicted
+++ resolved
@@ -139,10 +139,7 @@
                 uint32_t shoot = -1;
                 acceleration.x = 0;
                 acceleration.y = 0;
-<<<<<<< HEAD
                 std::vector<vec2> rectPos;
-=======
->>>>>>> df7321d3
                 
                 for (auto &it : inputs.inputs) {
                     switch (it) {
